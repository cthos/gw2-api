var assert = require('assert');
var gw2 = require('../index');
var md5 = require('md5');

var api = new gw2.gw2();
var mem = new gw2.memStore();

api.setStorage(mem);

describe('GW2API', function () {
  this.retries(4);

  describe('Auth', function () {
    before(function () {
      api.setAPIKey(process.env.API_KEY);
    });

    it('Should get authed items via token', function (done) {
      api.getCharacters().then(function (ch) {
        assert(ch.length > 0);
        done();
      });
    });

    it('Should get authed items via GET param', function (done) {
      api.setUseAuthHeader(false);

      api.getCharacters().then(function (ch) {
        assert(ch.length > 0);

        api.setUseAuthHeader(true);
        done();
      });
    });
  });

  describe('Continents', function () {
    it('Should have 2 contients', function () {
      return api.getContinents().then(function (res) {
        assert.equal(res.length, 2);
      });
    });
  });

  describe('Cache', function () {
    before(function () {
      api.setCache(true);
    });

    after(function () {
      api.setCache(false);
    });

    it('Should store continents in cache', function () {
      return api.getContinents().then(function (res) {
        var continents = api.getStorage().getItem(md5('/continents'));
        continents = JSON.parse(continents);
        assert.equal(continents.length, 2);
        assert.deepEqual(res, continents);
      });
    });

    it('Should return different results on single item calls', function () {
      var itemResult1;

      return api.getItems(15).then(function (res) {
        itemResult1 = res;
        return api.getItems(411);
      }).then(function (res) {
        assert.notEqual(itemResult1.name, res.name);
      });
    });

    it('Should return different results on multiple item calls', function () {
      var itemResult1;

      return api.getItems([15, 411]).then(function (res) {
        itemResult1 = res;
        return api.getItems([15, 211]);
      }).then(function (res) {
        assert.notDeepEqual(itemResult1, res);
      });
    });

    it('Should return the same result on different id orders', function () {
      var itemResult1;

      return api.getItems([15, 411]).then(function (res) {
        itemResult1 = res;
        return api.getItems([411, 15]);
      }).then(function (res) {
        assert.deepEqual(itemResult1, res);
      });
    });
  });

  describe('Characters', function () {
    before(function () {
      api.setAPIKey(process.env.API_KEY);
    });

    it('Should get characters', function () {
      return api.getCharacters().then(function (res) {
        assert.equal(res.indexOf('Daginus') > -1, true);
      });
    });

    it('Should get a single Character', function () {
      return api.getCharacters('Daginus').then(function (ch) {
        assert.equal(ch.profession, 'Necromancer');
        assert.equal(ch.race, 'Sylvari');
      });
    });
  });

  describe('Currencies', function () {
    it('Should return a list of currencies', function () {
      return api.getCurrencies().then(function (res) {
        assert.equal(res.length > 0, true);
      });
    });

    it('Should Return a single currency', function () {
      return api.getCurrencies(1).then(function (currency) {
        assert.equal(currency.name, 'Coin');
      });
    });

    it('Should Return multiple currencies', function () {
      return api.getCurrencies([1, 2]).then(function (res) {
        res.forEach(function (item) {
          if (item.id === 1) {
            assert.equal(item.name, 'Coin');
          } else {
            assert.equal(item.name, 'Karma');
          }
        });
      });
    });
  });

  describe('Masteries', function () {
    it('Should get account Masteries without translating them', function () {
      return api.getAccountMasteries().then(function (masts) {
        assert.ok(masts[0].id);
        assert.equal(true, typeof masts[0].name === 'undefined');
      });
    });

    it('Should get account Masteries and translate them', function () {
      return api.getAccountMasteries(true).then(function (masts) {
        assert.ok(masts[0].id);
        assert.equal(true, typeof masts[0].name === 'string');
      });
    });

    it('Should get a single Mastery', function () {
      return api.getMasteries(8).then(function (mastery) {
        assert.equal(mastery.name, 'Gliding');
      });
    });

    it('Should get a multiple Masteries', function () {
      return api.getMasteries([8, 13]).then(function (masteries) {
        var gliding = masteries.filter((m) => m.id === 8)[0];
        assert.ok(Array.isArray(masteries));
        assert.equal(gliding.name, 'Gliding');
      });
    });
  });

  describe('Finishers', function () {
    it('Should get account Finshers without translating them', function () {
      return api.getAccountFinishers().then(function (fins) {
        assert.ok(fins[0].id);
        assert.equal(true, typeof fins[0].name === 'undefined');
      });
    });

    it('Should get account Finishers and translate them', function () {
      return api.getAccountFinishers(true).then(function (fins) {
        assert.ok(fins[0].id);
        assert.equal(true, typeof fins[0].name === 'string');
      });
    });

    it('Should get a single Finisher', function () {
      return api.getFinishers(1).then(function (finisher) {
        assert.equal(finisher.name, 'Rabbit Rank Finisher');
      });
    });

    it('Should get a multiple Finishers', function () {
      return api.getFinishers([1, 2]).then(function (finishers) {
        var finisher = finishers.filter((m) => m.id === 1)[0];
        assert.ok(Array.isArray(finishers));
        assert.equal(finisher.name, 'Rabbit Rank Finisher');
      });
    });
  });

  describe('Items', function () {
    it('Should have items', function () {
      return api.getItems().then(function (res) {
        assert.equal(res.length > 0, true);
      });
    });

    it('Should get a single item', function () {
      return api.getItems(15).then(function (res) {
        assert.equal(Array.isArray(res), false);
        assert.equal(res.name, "Abomination Hammer");
      });
    });

    it('Should get multiple items', function () {
      return api.getItems([15, 411]).then(function (res) {
        assert.equal(Array.isArray(res), true);
        assert.equal(res.length, 2);
      });
    });
  });

  describe('Masteries', function () {
    it ('Should have masteries', function (done) {
      return api.getMasteries().then(function (res) {
        assert.equal(res.length > 1, true);
        done();
      });
    });

    it('Should get a single mastery', function (done) {
      return api.getMasteries(1).then(function (res) {
        assert.equal(Array.isArray(res), false);
        assert.equal(res.name, "Exalted Lore");
        done();
      });
    });

    it('Should get multiple masteries', function (done) {
      return api.getMasteries([1, 2]).then(function (res) {
        assert.equal(Array.isArray(res), true);
        assert.equal(res.length, 2);
        assert.equal(res[0].name, "Exalted Lore");
        done();
      })
    });
  });

  describe('Materials', function () {
    it('Should have materials', function () {
      return api.getMaterials().then(function (res) {
        assert.equal(res.length > 0, true);
      });
    });

    it('Should get a single material', function () {
      return api.getMaterials(5).then(function (res) {
        assert.equal(Array.isArray(res), false);
        assert.equal(res.name, "Cooking Materials");
      });
    });

    it('Should get multiple materials', function () {
      return api.getMaterials([5, 6]).then(function (res) {
        assert.equal(Array.isArray(res), true);
        assert.equal(res.length, 2);
        assert.equal(res[0].name, "Cooking Materials");
      });
    });
  });

  describe('Recipes', function () {
    it('Should have recipes', function () {
      return api.getRecipes().then(function (res) {
        assert.equal(res.length > 0, true);
      });
    });

    it('Should get a single recipe', function () {
      return api.getRecipes(7319).then(function (res) {
        assert.equal(Array.isArray(res), false);
        assert.equal(res.output_item_id, 46742);
      });
    });

    it('Should get multiple recipes', function () {
      return api.getRecipes([1, 2]).then(function (res) {
        assert.equal(Array.isArray(res), true);
        assert.equal(res.length, 2);
      });
    });

    it('Should search recipes by input', function () {
      return api.searchRecipes(46731).then(function (recipes) {
        assert(recipes.indexOf(7840) > -1);
      });
    });

    it('Should search recipes by output', function () {
      return api.searchRecipes(null, 50065).then(function (recipes) {
        assert(recipes.indexOf(8459) > -1);
        assert.equal(recipes.indexOf(8452), -1);
      });
    });

    it('Should fail searching if both input and output mats are present', function () {
      return api.searchRecipes(46731, 50065).catch(function (err) {
        assert.equal('inputItem and outputItem are mutually exclusive options', err);
      });
    });
  });

  describe('Achievements', function () {
    it('Should get achievements', function () {
      return api.getAchievements().then(function (res) {
        assert.equal(res.length > 0, true);
      });
    });

    it('Should get a single achievement', function () {
      return api.getAchievements(1344).then(function (res) {
        assert.equal(res.name, "Live on the Edge");
      });
    });

    it('Should return daily achievements', function () {
      return api.getDailyAchievements().then(function (res) {
        assert.equal(res.pve.length > 0, true);
        assert.equal(typeof res.pve[0], 'object');
      });
    });

    it('Should return deep daily achievements', function () {
      return api.getDailyAchievements(true).then(function (res) {
        assert.equal(res.pve.length > 0, true);
        assert.equal(typeof res.pve[0].name, 'string');
      });
    });

    it('Should get achievement groups', function () {
      return api.getAchievementGroups().then(function (groups) {
        assert(groups.length > 1);
      });
    });

    it('Should get a single achievement group', function () {
      return api.getAchievementGroups('65B4B678-607E-4D97-B458-076C3E96A810').then(function (group) {
        assert.equal(group.name, 'Heart of Thorns');
      });
    });

    it('Should get multiple achievement groups', function () {
      return api.getAchievementGroups(['65B4B678-607E-4D97-B458-076C3E96A810', 'A4ED8379-5B6B-4ECC-B6E1-70C350C902D2']).then(function (groups) {
        assert.equal(groups.length, 2);
      });
    });

    it('Should get achievement categories', function () {
      return api.getAchievementCategories().then(function (categories) {
        assert(categories.length > 1);
      });
    });

    it('Should get a single achievement category', function () {
      return api.getAchievementCategories(1).then(function (category) {
        assert.equal(category.name, 'Slayer');
      });
    });

    it('Should get multiple achievement categories', function () {
      return api.getAchievementCategories([1, 2]).then(function (categories) {
        assert.equal(categories.length, 2);
      });
    });
  });

  describe('Account', function () {
    before(function () {
      api.setAPIKey(process.env.API_KEY);
    });

    it('Should get account information', function () {
      return api.getAccount().then(function (acc) {
        assert.ok(acc.id);
      });
    });

    it('Should get account achievements', function () {
      return api.getAccountAchievements().then(function (achs) {
        assert.equal(achs.length > 10, true);
        assert.equal(achs[0].name, undefined);
      });
    });

    it('Should get deep account achievements', function () {
      return api.getAccountAchievements(true).then(function (achs) {
        assert.equal(achs.length > 10, true);
        assert(achs[0].name);
        assert(achs[7].name);
      });
    });

    it('Should get account bank', function () {
      return api.getAccountBank().then(function (items) {
        assert.equal(items.length > 10, true);

        for (var i = 0; i < 10; i++) {
          if (!items[i]) {
            continue;
          }

          assert.equal(items[i].name, undefined);
        }
      });
    });

    it('Should get deep account bank', function () {
      return api.getAccountBank(true).then(function (items) {
        assert.equal(items.length > 10, true);
        for (var i = 0; i < 10; i++) {
          if (!items[i]) {
            continue;
          }
          assert(items[i].name);
        }
      });
    });

    it('Should get account dyes', function () {
      return api.getAccountDyes().then(function (items) {
        assert.equal(items.length > 10, true);
        assert.equal(items[0].name, undefined);
      });
    });

    it('Should get deep account dyes', function () {
      return api.getAccountDyes(true).then(function (items) {
        assert.equal(items.length > 10, true);
        for (var i = 0; i < 10; i++) {
          if (!items[i]) {
            continue;
          }
          assert(items[i].name);
        }
      });
    });

<<<<<<< HEAD
    /*
    it('Should get account masteries', function (done) {
      return api.getAccountMasteries().then(function (items) {
        console.log(items);
        assert.equal(items.length > 1, true);
        assert.equal(items[0].name, undefined);
        done();
      });
    });

    it('Should get deep account masteries', function (done) {
      return api.getAccountMasteries(true).then(function (items) {
        assert.equal(items.length > 1, true);
        
        for (var i = 0; i < 10; i++) {
          if (!items[i]) {
            continue;
          }
          assert(items[i].name);
        }
        done();
      });
    });
    */

    it('Should get account materials', function (done) {
=======
    it('Should get account materials', function () {
>>>>>>> aee430fb
      return api.getAccountMaterials().then(function (items) {
        assert.equal(items.length > 10, true);
        assert.equal(items[0].name, undefined);
      });
    });

    it('Should get deep account materials', function () {
      return api.getAccountMaterials(true).then(function (items) {
        assert.equal(items.length > 10, true);
        for (var i = 0; i < 10; i++) {
          if (!items[i]) {
            continue;
          }
          assert(items[i].name);
        }
      });
    });

    it('Should get account skins', function () {
      return api.getAccountSkins().then(function (skins) {
        assert.equal(skins.length > 10, true);
        assert.equal(skins[0].name, undefined);
      });
    });

    it('Should get deep account skins', function () {
      return api.getAccountSkins(true).then(function (skins) {
        assert.equal(skins.length > 10, true);
        for (var i = 0; i < 10; i++) {
          if (!skins[i]) {
            continue;
          }
          assert(skins[i].name);
        }
      });
    });

    it('Should get commerce transactions', function () {
      // TODO: This test could theoreticaly fail if the test API account doesn't
      // do any transactions for a while.
      return api.getCommerceTransactions(false, "buys").then(function (transactions) {
        // disable for now until we can test this properly.
        return;
        assert(transactions.length);
      });
    });

    it('Should get PVP Statistics', function () {
      return api.getPVPStats().then(function (pvp) {
        assert(pvp.professions.necromancer);
        assert(pvp.aggregate);
        assert(pvp.pvp_rank);
      });
    });

    it('Should get PVP games', function () {
      return api.getPVPGames().then(function (games) {
        assert(games.length);
      });
    });

    it('Should get Token Info', function () {
      return api.getTokenInfo().then(function (token) {
        assert(token.permissions);
      });
    });
  });

  describe('Specializations', function () {
    it('Should get specializations', function () {
      return api.getSpecializations().then(function (specs) {
        assert(specs.length);
      });
    });

    it('Should get a single specialization.', function () {
      return api.getSpecializations(1).then(function (spec) {
        assert.equal(spec.name, 'Dueling');
        assert.equal(spec.profession, 'Mesmer');
      });
    });

    it('Should get multiple specializations', function () {
      return api.getSpecializations([1, 2]).then(function (specs) {
        assert.equal(specs.length, 2);
      });
    });

    it('Should get profession specializations', function () {
      return api.getProfessionSpecializations('Necromancer').then(function (specs) {
        specs.forEach(function (spec) {
          assert.equal(spec.profession, 'Necromancer');
        });
      });
    });
  });

  describe('Guild', function () {
    it('Should get foreground emblem assets', function () {
      return api.getEmblems('foregrounds').then(function (assets) {
        assert(assets.length);
      });
    });

    it('Should get background emblem assets', function () {
      return api.getEmblems('backgrounds').then(function (assets) {
        assert(assets.length);
      });
    });

    it('Should get a specific foreground emblem asset', function () {
      return api.getEmblems('foregrounds', 1).then(function (assets) {
        assert.equal(assets.id, 1);
        assert(assets.layers);
      });
    });

    it('Should get a specific background emblem asset', function () {
      return api.getEmblems('backgrounds', 1).then(function (assets) {
        assert.equal(assets.id, 1);
        assert(assets.layers);
      });
    });

    it('Should get specific foreground emblem assets', function () {
      return api.getEmblems('foregrounds', [1, 2]).then(function (assets) {
        assert(assets[0].layers);
        assert(assets[1].layers);
      });
    });

    it('Should get specific background emblem assets', function () {
      return api.getEmblems('backgrounds', [1, 2]).then(function (assets) {
        assert(assets[0].layers);
        assert(assets[1].layers);
      });
    });

    it('Should get permission levels', function () {
      return api.getGuildPermissions().then(function (perms) {
        assert(perms.length);
      });
    });

    it('Should get a specific permission level', function () {
      return api.getGuildPermissions('Admin').then(function (perm) {
        assert.equal(perm.name, 'Admin Lower Ranks.');
      });
    });

    it('Should get multiple permission levels', function () {
      return api.getGuildPermissions(['Admin', 'ClaimableEditOptions']).then(function (perms) {
        assert(perms.length);
      });
    });

    it('Should get upgrades', function () {
      return api.getGuildUpgrades().then(function (ups) {
        assert(ups.length);
      });
    });

    it('Should get a specific upgrade', function () {
      return api.getGuildUpgrades(55).then(function (ups) {
        assert.equal(ups.name, 'Guild Treasure Trove');
      });
    });

    it('Should get multiple upgrades', function () {
      return api.getGuildUpgrades([55, 637]).then(function (ups) {
        assert(ups.length);
      });
    });
  });

  describe('Skills', function () {
    it('Should get skills', function () {
      return api.getSkills().then(function (res) {
        assert.equal(res.length > 0, true);
      });
    });

    it('Should get a single skill', function () {
      return api.getSkills(30488).then(function (skill) {
        assert.equal(skill.name, '"Your Soul Is Mine!"');
      });
    });

    it('Should get multiple skills', function () {
      return api.getSkills([30488, 10527]).then(function (skills) {
        assert.equal(Array.isArray(skills), true);
        assert.equal(skills.length, 2);
      });
    });

    it('Should get profession skills', function () {
      return api.getProfessionSkills('Necromancer').then(function (skills) {
        skills.forEach(function (skill) {
          assert.equal(skill.professions.indexOf('Necromancer') != -1, true);
        });
      });
    });
  });

  describe('Commerce', function () {
    it('Should get commerce listings', function () {
      return api.getCommerceListings().then(function (listings) {
        // This should always be true.
        assert(listings.length > 100);
      });
    });

    it('Should get a single commerce listing', function () {
      return api.getCommerceListings(19684).then(function (listing) {
        assert(listing.buys.length);
      });
    });

    it('Should get multiple commerce listings', function () {
      return api.getCommerceListings([19684, 19709]).then(function (listing) {
        assert.equal(listing.length, 2);
      });
    });

    it('Should get Gem buy and sell prices', function () {
      return api.getCommerceExchange('gems', 100).then(function (exchange) {
        assert(exchange.coins_per_gem);
      });
    });

    it('Should get Coin buy and sell prices', function () {
      return api.getCommerceExchange('coins', 10000).then(function (exchange) {
        assert(exchange.coins_per_gem);
      });
    });
  });

  describe('WVW', function () {
    it('Should get WVW Matches', function () {
      return api.getWVWMatches(1005).then(function (matches) {
        assert(matches.id);
      });
    });

    it('Should get WVW Objectives', function () {
      return api.getWVWObjectives().then(function (objectives) {
        assert(objectives.length);
      });
    });

    it('Should get a single WVW Objective', function () {
      return api.getWVWObjectives('38-6').then(function (objectives) {
        assert.equal(objectives.name, 'Speldan Clearcut');
      });
    });

    it('Should get multiple WVW Objectives', function () {
      return api.getWVWObjectives(['38-6', '1143-117']).then(function (objectives) {
        assert.equal(objectives.length, 2);
      });
    });
  });

  describe('Misc', function () {
    it('Should get the build id', function () {
      return api.getBuildId().then(function (id) {
        assert(id.id);
      });
    });

    it('Should get Quaggans!!!', function () {
      return api.getQuaggans().then(function (quaggans) {
        assert(quaggans.length);
        assert(quaggans[0]);
      });
    });

    it('Should get the 404 quaggan, greatest of quaggans', function () {
      return api.getQuaggans('404').then(function (quaggans) {
        assert.equal(quaggans.id, '404');
      });
    });

    it('Should get a gaggle of quaggans', function () {
      return api.getQuaggans(['box', 'bear']).then(function (quaggans) {
        assert.equal(quaggans.length, 2);
      });
    });

    it('Should get files', function () {
      return api.getFiles().then(function (files) {
        assert(files.length);
      });
    });

    it('Should get a file', function () {
      return api.getFiles('map_complete').then(function (files) {
        assert.equal(files.id, 'map_complete');
      });
    });

    it('Should get multiple files', function () {
      return api.getFiles(['map_complete', 'map_dungeon']).then(function (files) {
        assert.equal(files.length, 2);
      });
    });
  });
});<|MERGE_RESOLUTION|>--- conflicted
+++ resolved
@@ -446,7 +446,6 @@
       });
     });
 
-<<<<<<< HEAD
     /*
     it('Should get account masteries', function (done) {
       return api.getAccountMasteries().then(function (items) {
@@ -471,11 +470,8 @@
       });
     });
     */
-
-    it('Should get account materials', function (done) {
-=======
+   
     it('Should get account materials', function () {
->>>>>>> aee430fb
       return api.getAccountMaterials().then(function (items) {
         assert.equal(items.length > 10, true);
         assert.equal(items[0].name, undefined);
